--- conflicted
+++ resolved
@@ -16,11 +16,8 @@
 
 from bots.automatic_leave_configuration import AutomaticLeaveConfiguration
 from bots.bot_adapter import BotAdapter
-<<<<<<< HEAD
 from bots.bot_controller.bot_websocket_client import BotWebsocketClient
-=======
 from bots.bots_api_utils import BotCreationSource
->>>>>>> 23d1800e
 from bots.models import (
     Bot,
     BotChatMessageRequestManager,
@@ -38,11 +35,8 @@
     Credentials,
     MeetingTypes,
     Participant,
-<<<<<<< HEAD
     RealtimeBotEventTypes,
-=======
     ParticipantEvent,
->>>>>>> 23d1800e
     Recording,
     RecordingFormats,
     RecordingManager,
